--- conflicted
+++ resolved
@@ -114,7 +114,12 @@
 			key_backward: KeyCode::KeyS,
 			key_left: KeyCode::KeyA,
 			key_right: KeyCode::KeyD,
+			key_forward: KeyCode::KeyW,
+			key_backward: KeyCode::KeyS,
+			key_left: KeyCode::KeyA,
+			key_right: KeyCode::KeyD,
 			key_up: KeyCode::Space,
+			key_down: KeyCode::ShiftLeft,
 			key_down: KeyCode::ShiftLeft,
 			enabled: true,
 		}
@@ -140,6 +145,7 @@
 
 fn camera_movement_system(
 	time: Res<Time>,
+	keyboard_input: Res<ButtonInput<KeyCode>>,
 	keyboard_input: Res<ButtonInput<KeyCode>>,
 	mut query: Query<(&mut FlyCamera, &mut Transform)>,
 ) {
@@ -175,12 +181,14 @@
 		};
 
 		options.velocity += accel * time.delta_secs();
+		options.velocity += accel * time.delta_secs();
 
 		// clamp within max speed
 		if options.velocity.length() > options.max_speed {
 			options.velocity = options.velocity.normalize() * options.max_speed;
 		}
 
+		let delta_friction = friction * time.delta_secs();
 		let delta_friction = friction * time.delta_secs();
 
 		options.velocity = if (options.velocity + delta_friction).signum()
@@ -202,6 +210,7 @@
 ) {
 	let mut delta: Vec2 = Vec2::ZERO;
 	for event in mouse_motion_event_reader.read() {
+	for event in mouse_motion_event_reader.read() {
 		delta += event.delta;
 	}
 	if delta.is_nan() {
@@ -214,6 +223,8 @@
 		}
 		options.yaw -= delta.x * options.sensitivity * time.delta_secs();
 		options.pitch += delta.y * options.sensitivity * time.delta_secs();
+		options.yaw -= delta.x * options.sensitivity * time.delta_secs();
+		options.pitch += delta.y * options.sensitivity * time.delta_secs();
 
 		options.pitch = options.pitch.clamp(-89.0, 89.9);
 		// println!("pitch: {}, yaw: {}", options.pitch, options.yaw);
@@ -241,7 +252,6 @@
 
 impl Plugin for FlyCameraPlugin {
 	fn build(&self, app: &mut App) {
-<<<<<<< HEAD
 		app.add_systems(
 			Update,
 			(
@@ -250,13 +260,5 @@
 				mouse_motion_system,
 			),
 		);
-=======
-		app
-			.add_systems(Update, (
-				camera_movement_system,
-				camera_2d_movement_system,
-				mouse_motion_system
-			));
->>>>>>> 04b6e480
 	}
 }